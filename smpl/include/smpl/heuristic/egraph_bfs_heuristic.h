////////////////////////////////////////////////////////////////////////////////
// Copyright (c) 2016, Andrew Dornbush
// All rights reserved.
//
// Redistribution and use in source and binary forms, with or without
// modification, are permitted provided that the following conditions are met:
//
//     1. Redistributions of source code must retain the above copyright notice
//        this list of conditions and the following disclaimer.
//     2. Redistributions in binary form must reproduce the above copyright
//        notice, this list of conditions and the following disclaimer in the
//        documentation and/or other materials provided with the distribution.
//     3. Neither the name of the copyright holder nor the names of its
//        contributors may be used to endorse or promote products derived from
//        this software without specific prior written permission.
//
// THIS SOFTWARE IS PROVIDED BY THE COPYRIGHT HOLDERS AND CONTRIBUTORS "AS IS"
// AND ANY EXPRESS OR IMPLIED WARRANTIES, INCLUDING, BUT NOT LIMITED TO, THE
// IMPLIED WARRANTIES OF MERCHANTABILITY AND FITNESS FOR A PARTICULAR PURPOSE
// ARE DISCLAIMED. IN NO EVENT SHALL THE COPYRIGHT OWNER OR CONTRIBUTORS BE
// LIABLE FOR ANY DIRECT, INDIRECT, INCIDENTAL, SPECIAL, EXEMPLARY, OR
// CONSEQUENTIAL DAMAGES (INCLUDING, BUT NOT LIMITED TO, PROCUREMENT OF
// SUBSTITUTE GOODS OR SERVICES; LOSS OF USE, DATA, OR PROFITS; OR BUSINESS
// INTERRUPTION) HOWEVER CAUSED AND ON ANY THEORY OF LIABILITY, WHETHER IN
// CONTRACT, STRICT LIABILITY, OR TORT (INCLUDING NEGLIGENCE OR OTHERWISE)
// ARISING IN ANY WAY OUT OF THE USE OF THIS SOFTWARE, EVEN IF ADVISED OF THE
// POSSIBILITY OF SUCH DAMAGE.
////////////////////////////////////////////////////////////////////////////////

/// \author Andrew Dornbush

#ifndef SMPL_EGRAPH_BFS_HEURISTIC_H
#define SMPL_EGRAPH_BFS_HEURISTIC_H

// standard includes
#include <vector>

// project includes
#include <smpl/grid.h>
#include <smpl/intrusive_heap.h>
#include <smpl/debug/marker.h>
#include <smpl/graph/experience_graph_extension.h>
#include <smpl/heuristic/egraph_heuristic.h>
#include <smpl/heuristic/robot_heuristic.h>
#include <smpl/occupancy_grid.h>

namespace sbpl {
namespace motion {

class DijkstraEgraphHeuristic3D :
    public RobotHeuristic,
    public ExperienceGraphHeuristicExtension
{
public:

    DijkstraEgraphHeuristic3D(
        RobotPlanningSpace* space,
        const OccupancyGrid* grid);

<<<<<<< HEAD
    auto getWallsVisualization() -> visual::Marker;
    auto getValuesVisualization() -> visual::Marker;
=======
    auto grid() const -> const OccupancyGrid* { return m_grid; }

    visualization_msgs::MarkerArray getWallsVisualization();
    visualization_msgs::MarkerArray getValuesVisualization();
>>>>>>> 0c85eac5

    /// \name Required Public Functions from ExperienceGraphHeuristicExtension
    ///@{
    void getEquivalentStates(
        int state_id,
        std::vector<int>& ids) override;

    void getShortcutSuccs(
        int state_id,
        std::vector<int>& ids) override;
    ///@}

    /// \name Required Public Functions from RobotHeuristic
    ///@{
    double getMetricStartDistance(double x, double y, double z) override;
    double getMetricGoalDistance(double x, double y, double z) override;
    ///@}

    /// \name Required Public Functions from Extension
    ///@{
    Extension* getExtension(size_t class_code) override;
    ///@}

    /// \name Reimplemented Public Functions from RobotPlanningSpaceObserver
    ///@{
    void updateGoal(const GoalConstraint& goal) override;
    ///@}

    /// \name Required Public Functions from Heuristic
    ///@{
    int GetGoalHeuristic(int state_id) override;
    int GetStartHeuristic(int state_id) override;
    int GetFromToHeuristic(int from_id, int to_id) override;
    ///@}

private:

    static const int Unknown = std::numeric_limits<int>::max() >> 1;
    static const int Wall = std::numeric_limits<int>::max();
    static const int Infinity = Unknown;

    const OccupancyGrid* m_grid;

    struct Cell : public heap_element
    {
        int dist;

        Cell() = default;
        explicit Cell(int d) : heap_element(), dist(d) { }
    };

    Grid3<Cell> m_dist_grid;

    struct CellCompare
    {
        bool operator()(const Cell& a, const Cell& b) const {
            return a.dist < b.dist;
        }
    };

    double m_eg_eps;

    intrusive_heap<Cell, CellCompare> m_open;

    PointProjectionExtension* m_pp = nullptr;
    ExperienceGraphExtension* m_eg = nullptr;

    // map down-projected state cells to adjacent down-projected state cells
    struct Vector3iHash
    {
        typedef Eigen::Vector3i argument_type;
        typedef std::size_t result_type;

        result_type operator()(const argument_type& s) const;
    };

    // map from experience graph nodes to their heuristic cell coordinates
    std::vector<Eigen::Vector3i> m_projected_nodes;

    // map from experience graph nodes to their component ids
    std::vector<int> m_component_ids;
    std::vector<std::vector<ExperienceGraph::node_id>> m_shortcut_nodes;

    struct HeuristicNode
    {
        std::vector<ExperienceGraph::node_id> up_nodes;

        std::vector<Eigen::Vector3i> edges;
    };

    hash_map<Eigen::Vector3i, HeuristicNode, Vector3iHash> m_heur_nodes;

    void projectExperienceGraph();
    int getGoalHeuristic(const Eigen::Vector3i& dp);

    void syncGridAndDijkstra();
};

} // namespace motion
} // namespace sbpl

#endif<|MERGE_RESOLUTION|>--- conflicted
+++ resolved
@@ -57,15 +57,10 @@
         RobotPlanningSpace* space,
         const OccupancyGrid* grid);
 
-<<<<<<< HEAD
+    auto grid() const -> const OccupancyGrid* { return m_grid; }
+
     auto getWallsVisualization() -> visual::Marker;
     auto getValuesVisualization() -> visual::Marker;
-=======
-    auto grid() const -> const OccupancyGrid* { return m_grid; }
-
-    visualization_msgs::MarkerArray getWallsVisualization();
-    visualization_msgs::MarkerArray getValuesVisualization();
->>>>>>> 0c85eac5
 
     /// \name Required Public Functions from ExperienceGraphHeuristicExtension
     ///@{
