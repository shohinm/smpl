////////////////////////////////////////////////////////////////////////////////
// Copyright (c) 2016, Andrew Dornbush
// All rights reserved.
//
// Redistribution and use in source and binary forms, with or without
// modification, are permitted provided that the following conditions are met:
//
//     1. Redistributions of source code must retain the above copyright notice
//        this list of conditions and the following disclaimer.
//     2. Redistributions in binary form must reproduce the above copyright
//        notice, this list of conditions and the following disclaimer in the
//        documentation and/or other materials provided with the distribution.
//     3. Neither the name of the copyright holder nor the names of its
//        contributors may be used to endorse or promote products derived from
//        this software without specific prior written permission.
//
// THIS SOFTWARE IS PROVIDED BY THE COPYRIGHT HOLDERS AND CONTRIBUTORS "AS IS"
// AND ANY EXPRESS OR IMPLIED WARRANTIES, INCLUDING, BUT NOT LIMITED TO, THE
// IMPLIED WARRANTIES OF MERCHANTABILITY AND FITNESS FOR A PARTICULAR PURPOSE
// ARE DISCLAIMED. IN NO EVENT SHALL THE COPYRIGHT OWNER OR CONTRIBUTORS BE
// LIABLE FOR ANY DIRECT, INDIRECT, INCIDENTAL, SPECIAL, EXEMPLARY, OR
// CONSEQUENTIAL DAMAGES (INCLUDING, BUT NOT LIMITED TO, PROCUREMENT OF
// SUBSTITUTE GOODS OR SERVICES; LOSS OF USE, DATA, OR PROFITS; OR BUSINESS
// INTERRUPTION) HOWEVER CAUSED AND ON ANY THEORY OF LIABILITY, WHETHER IN
// CONTRACT, STRICT LIABILITY, OR TORT (INCLUDING NEGLIGENCE OR OTHERWISE)
// ARISING IN ANY WAY OUT OF THE USE OF THIS SOFTWARE, EVEN IF ADVISED OF THE
// POSSIBILITY OF SUCH DAMAGE.
////////////////////////////////////////////////////////////////////////////////

/// \author Andrew Dornbush

#ifndef SMPL_BFS_HEURISTIC_H
#define SMPL_BFS_HEURISTIC_H

// standard includes
#include <memory>

// project includes
#include <smpl/heuristic/robot_heuristic.h>
<<<<<<< HEAD
#include <smpl/debug/marker.h>
=======
#include <smpl/occupancy_grid.h>
>>>>>>> 0c85eac5

namespace sbpl {
namespace motion {

class BFS_3D;

class BfsHeuristic : public RobotHeuristic
{
public:

    BfsHeuristic(RobotPlanningSpace* space, const OccupancyGrid* grid);

    virtual ~BfsHeuristic();

<<<<<<< HEAD
    auto getWallsVisualization() const -> visual::Marker;
    auto getValuesVisualization() -> visual::Marker;
=======
    auto grid() const -> const OccupancyGrid* { return m_grid; }

    visualization_msgs::MarkerArray getWallsVisualization() const;
    visualization_msgs::MarkerArray getValuesVisualization();
>>>>>>> 0c85eac5

    /// \name Required Public Functions from RobotHeuristic
    ///@{
    double getMetricStartDistance(double x, double y, double z);
    double getMetricGoalDistance(double x, double y, double z);
    ///@}

    /// \name Required Public Functions from Extension
    ///@{
    Extension* getExtension(size_t class_code) override;
    ///@}

    /// \name Reimplemented Public Functions from RobotPlanningSpaceObserver
    ///@{
    void updateGoal(const GoalConstraint& goal);
    ///@}

    /// \name Required Public Functions from Heuristic
    ///@{
    int GetGoalHeuristic(int state_id);
    int GetStartHeuristic(int state_id);
    int GetFromToHeuristic(int from_id, int to_id);
    ///@}

private:

    const OccupancyGrid* m_grid;

    std::unique_ptr<BFS_3D> m_bfs;
    PointProjectionExtension* m_pp;

    int m_goal_x;
    int m_goal_y;
    int m_goal_z;

    void syncGridAndBfs();
    int getBfsCostToGoal(const BFS_3D& bfs, int x, int y, int z) const;
};

} // namespace motion
} // namespace sbpl

#endif<|MERGE_RESOLUTION|>--- conflicted
+++ resolved
@@ -36,12 +36,9 @@
 #include <memory>
 
 // project includes
+#include <smpl/occupancy_grid.h>
+#include <smpl/debug/marker.h>
 #include <smpl/heuristic/robot_heuristic.h>
-<<<<<<< HEAD
-#include <smpl/debug/marker.h>
-=======
-#include <smpl/occupancy_grid.h>
->>>>>>> 0c85eac5
 
 namespace sbpl {
 namespace motion {
@@ -56,15 +53,10 @@
 
     virtual ~BfsHeuristic();
 
-<<<<<<< HEAD
+    auto grid() const -> const OccupancyGrid* { return m_grid; }
+
     auto getWallsVisualization() const -> visual::Marker;
     auto getValuesVisualization() -> visual::Marker;
-=======
-    auto grid() const -> const OccupancyGrid* { return m_grid; }
-
-    visualization_msgs::MarkerArray getWallsVisualization() const;
-    visualization_msgs::MarkerArray getValuesVisualization();
->>>>>>> 0c85eac5
 
     /// \name Required Public Functions from RobotHeuristic
     ///@{
