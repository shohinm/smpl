--- conflicted
+++ resolved
@@ -104,11 +104,8 @@
     src/heuristic/robot_heuristic.cpp
     src/heuristic/joint_dist_heuristic.cpp
     src/heuristic/multi_frame_bfs_heuristic.cpp
-<<<<<<< HEAD
     src/heuristic/sparse_egraph_dijkstra_heuristic.cpp
-=======
     src/heuristic/zero_heuristic.cpp
->>>>>>> 63607f1e
     src/search/focal_mhastar.cpp
     src/search/meta_mhastar_dts.cpp
     src/search/mhastarpp.cpp
