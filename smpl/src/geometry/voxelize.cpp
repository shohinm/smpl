//////////////////////////////////////////////////////////////////////////////
// Copyright (c) 2014, Andrew Dornbush
// All rights reserved.
//
// Redistribution and use in source and binary forms, with or without
// modification, are permitted provided that the following conditions are met:
//
//     * Redistributions of source code must retain the above copyright
//       notice, this list of conditions and the following disclaimer.
//     * Redistributions in binary form must reproduce the above copyright
//       notice, this list of conditions and the following disclaimer in the
//       documentation and/or other materials provided with the distribution.
//     * Neither the name of the copyright holder nor the names of its
//       contributors may be used to endorse or promote products derived from
//       this software without specific prior written permission.
//
// THIS SOFTWARE IS PROVIDED BY THE COPYRIGHT HOLDERS AND CONTRIBUTORS "AS IS"
// AND ANY EXPRESS OR IMPLIED WARRANTIES, INCLUDING, BUT NOT LIMITED TO, THE
// IMPLIED WARRANTIES OF MERCHANTABILITY AND FITNESS FOR A PARTICULAR PURPOSE
// ARE DISCLAIMED. IN NO EVENT SHALL THE COPYRIGHT OWNER OR CONTRIBUTORS BE
// LIABLE FOR ANY DIRECT, INDIRECT, INCIDENTAL, SPECIAL, EXEMPLARY, OR
// CONSEQUENTIAL DAMAGES (INCLUDING, BUT NOT LIMITED TO, PROCUREMENT OF
// SUBSTITUTE GOODS OR SERVICES; LOSS OF USE, DATA, OR PROFITS; OR BUSINESS
// INTERRUPTION) HOWEVER CAUSED AND ON ANY THEORY OF LIABILITY, WHETHER IN
// CONTRACT, STRICT LIABILITY, OR TORT (INCLUDING NEGLIGENCE OR OTHERWISE)
// ARISING IN ANY WAY OUT OF THE USE OF THIS SOFTWARE, EVEN IF ADVISED OF THE
// POSSIBILITY OF SUCH DAMAGE.
//////////////////////////////////////////////////////////////////////////////

#include <smpl/geometry/voxelize.h>

// standard includes
#include <cmath>
#include <cstdlib>
#include <algorithm>
#include <utility>

// project includes
#include <smpl/console/console.h>
#include <smpl/geometry/intersect.h>
#include <smpl/geometry/mesh_utils.h>
#include <smpl/geometry/triangle.h>

namespace smpl {
namespace geometry {

//////////////////////////////////
// Static Function Declarations //
//////////////////////////////////

template <typename Discretizer>
static void VoxelizeMesh(
    const std::vector<Vector3>& vertices,
    const std::vector<std::uint32_t>& indices,
    VoxelGrid<Discretizer>& vg,
    bool fill = false);

template <typename Discretizer>
static void VoxelizeMeshAwesome(
    const std::vector<Vector3>& vertices,
    const std::vector<std::uint32_t>& indices,
    VoxelGrid<Discretizer>& vg);

template <typename Discretizer>
void VoxelizeMeshNaive(
    const std::vector<Vector3>& vertices,
    const std::vector<std::uint32_t>& triangles,
    VoxelGrid<Discretizer>& vg);

template <typename Discretizer>
void ExtractVoxels(
    const VoxelGrid<Discretizer>& vg,
    std::vector<Vector3>& voxels);

static bool IsInDiscreteBoundingBox(
    const MemoryCoord& mc,
    const MemoryCoord& minmc,
    const MemoryCoord& maxmc);

/// \brief Fill the interior of a voxel grid via scanning
template <typename Discretizer>
static void ScanFill(VoxelGrid<Discretizer>& vg);

static void TransformVertices(
    const Affine3& transform,
    std::vector<Vector3>& vertices);

static double Distance(const Vector3& n, double d, const Vector3& x);

double Distance(
    const Vector3& p,
    const Vector3& q,
    double radius_sqrd,
    const Vector3& x);

static bool CompareX(const Vector3& u, const Vector3& v);
static bool CompareY(const Vector3& u, const Vector3& v);
static bool CompareZ(const Vector3& u, const Vector3& v);

/////////////////////////////////
// Static Function Definitions //
/////////////////////////////////

template <typename Discretizer>
static void VoxelizeMesh(
    const std::vector<Vector3>& vertices,
    const std::vector<std::uint32_t>& indices,
    VoxelGrid<Discretizer>& vg,
    bool fill)
{
    const bool awesome = true;
    if (awesome) {
        VoxelizeMeshAwesome(vertices, indices, vg);
    }
    else {
        VoxelizeMeshNaive(vertices, indices, vg);
    }

    if (fill) {
        ScanFill(vg);
    }
}

template <typename Discretizer>
void VoxelizeMeshAwesome(
    const std::vector<Vector3>& vertices,
    const std::vector<std::uint32_t>& indices,
    VoxelGrid<Discretizer>& vg)
{
    for (size_t i = 0; i < indices.size(); i += 3) {
        auto& a = vertices[indices[i + 0]];
        auto& b = vertices[indices[i + 1]];
        auto& c = vertices[indices[i + 2]];
        VoxelizeTriangle(a, b, c, vg);
    }
}

template <typename Discretizer>
void VoxelizeMeshNaive(
    const std::vector<Vector3>& vertices,
    const std::vector<std::uint32_t>& triangles,
    VoxelGrid<Discretizer>& vg)
{
    // create a triangle mesh for the voxel grid surrounding the mesh
    // TODO: use indexed mesh
    std::vector<Vector3> voxel_mesh;
    CreateGridMesh(vg, voxel_mesh);

    for (auto tidx = 0; tidx < (int)triangles.size(); tidx += 3) {
        // get the vertices of the triangle as Point
<<<<<<< HEAD
        auto& pt1 = vertices[triangles[tidx + 0]];
        auto& pt2 = vertices[triangles[tidx + 1]];
        auto& pt3 = vertices[triangles[tidx + 2]];
=======
        const Vector3& pt1 = vertices[triangles[tidx + 0]];
        const Vector3& pt2 = vertices[triangles[tidx + 1]];
        const Vector3& pt3 = vertices[triangles[tidx + 2]];
>>>>>>> f0b28894

        // pack those vertices into my Triangle struct
        Triangle triangle(pt1, pt2, pt3);

        // get the bounding box of the triangle
        std::vector<Vector3> triPointV = { pt1, pt2, pt3 };
        Vector3 tri_min;
        Vector3 tri_max;
        if (!ComputeAxisAlignedBoundingBox(triPointV, tri_min, tri_max)) {
            SMPL_ERROR("Failed to compute AABB of triangle");
            continue; // just skip this triangle; it's bogus
        }

        // compute the bounding voxel grid
        auto minwc = WorldCoord(tri_min.x(), tri_min.y(), tri_min.z());
        auto maxwc = WorldCoord(tri_max.x(), tri_max.y(), tri_max.z());
        auto minmc = vg.worldToMemory(minwc);
        auto maxmc = vg.worldToMemory(maxwc);

        // voxels in the voxel mesh are ordered by the memory index
        for (auto a = 0; a < (int)voxel_mesh.size() / 3; ++a) {
            auto voxelNum = a / 12; // there are 12 mesh triangles per voxel

            auto mi = MemoryIndex(voxelNum);
            auto mc = vg.indexToMemory(mi);

            // if not already filled, is in the bounding voxel grid of the
            // triangle, and this voxel mesh triangle Intersects the current
            // triangle, fill in the voxel

            auto t = Triangle(voxel_mesh[3 * a], voxel_mesh[3 * a + 1], voxel_mesh[3 * a + 2]);

            if (!vg[mi] &&
                IsInDiscreteBoundingBox(mc, minmc, maxmc) &&
                Intersects(triangle, t))
            {
                vg[mi] = true;
            }
        }
    }
}

template <typename Discretizer>
void ExtractVoxels(
    const VoxelGrid<Discretizer>& vg,
    std::vector<Vector3>& voxels)
{
    for (int x = 0; x < vg.sizeX(); x++) {
    for (int y = 0; y < vg.sizeY(); y++) {
    for (int z = 0; z < vg.sizeZ(); z++) {
        MemoryCoord mc(x, y, z);
        if (vg[mc]) {
            WorldCoord wc = vg.memoryToWorld(mc);
            voxels.push_back(Vector3(wc.x, wc.y, wc.z));
        }
    }
    }
    }
}

bool ComputeAxisAlignedBoundingBox(
    const std::vector<Vector3>& vertices,
    Vector3& min,
    Vector3& max)
{
    if (vertices.empty()) {
        return false;
    }

    min.x() = max.x() = vertices[0].x();
    min.y() = max.y() = vertices[0].y();
    min.z() = max.z() = vertices[0].z();

    for (const Vector3& vertex : vertices) {
        if (vertex.x() < min.x()) {
            min.x() = vertex.x();
        }
        if (vertex.x() > max.x()) {
            max.x() = vertex.x();
        }
        if (vertex.y() < min.y()) {
            min.y() = vertex.y();
        }
        if (vertex.y() > max.y()) {
            max.y() = vertex.y();
        }
        if (vertex.z() < min.z()) {
            min.z() = vertex.z();
        }
        if (vertex.z() > max.z()) {
            max.z() = vertex.z();
        }
    }

    return true;
}

bool IsInDiscreteBoundingBox(
    const MemoryCoord& mc,
    const MemoryCoord& minmc,
    const MemoryCoord& maxmc)
{
    bool inside = true;
    inside &= mc.x >= minmc.x && mc.x <= maxmc.x;
    inside &= mc.y >= minmc.y && mc.y <= maxmc.y;
    inside &= mc.z >= minmc.z && mc.z <= maxmc.z;
    return inside;
}


template <typename Discretizer>
void ScanFill(VoxelGrid<Discretizer>& vg)
{
    for (int x = 0; x < vg.sizeX(); x++) {
        for (int y = 0; y < vg.sizeY(); y++) {
            const int OUTSIDE = 0;
            const int ON_BOUNDARY_FROM_OUTSIDE = 1;
            const int INSIDE = 2;
            const int ON_BOUNDARY_FROM_INSIDE = 4;

            int scan_state = OUTSIDE;

            for (int z = 0; z < vg.sizeZ(); z++) {
                if (scan_state == OUTSIDE && vg[MemoryCoord(x, y, z)]) {
                    scan_state = ON_BOUNDARY_FROM_OUTSIDE;
                }
                else if (scan_state == ON_BOUNDARY_FROM_OUTSIDE &&
                    !vg[MemoryCoord(x, y, z)])
                {
                    bool allEmpty = true;
                    for (int l = z; l < vg.sizeZ(); l++) {
                        allEmpty &= !vg[MemoryCoord(x, y, l)];
                    }
                    if (allEmpty) {
                        scan_state = OUTSIDE;
                    }
                    else {
                        scan_state = INSIDE;
                        vg[MemoryCoord(x, y, z)] = true;
                    }
                }
                else if (scan_state == INSIDE && !vg[MemoryCoord(x, y, z)]) {
                    vg[MemoryCoord(x, y, z)] = true;
                }
                else if (scan_state == INSIDE && vg[MemoryCoord(x, y, z)]) {
                    scan_state = ON_BOUNDARY_FROM_INSIDE;
                }
                else if (scan_state == ON_BOUNDARY_FROM_INSIDE &&
                    !vg[MemoryCoord(x, y, z)])
                {
                    scan_state = OUTSIDE;
                }
            }
        }
    }
}

void TransformVertices(
    const Affine3& transform,
    std::vector<Vector3>& vertices)
{
    for (std::size_t i = 0; i < vertices.size(); i++) {
        vertices[i] = transform * vertices[i];
    }
}

double Distance(
    const Vector3& n, double d,
    const Vector3& x)
{
    return (n.dot(x) + d) / n.norm();
}

/// \brief Compute the distance between point (x, y, z) and the capsule defined
///     by (p1x, p1y, p1z), (p2x, p2y, p2z), and radius_sqrd
double Distance(
    const Vector3& p,
    const Vector3& q,
    double radius_sqrd,
    const Vector3& x)
{
    Vector3 pq = q - p;
    Vector3 px = x - p;

    double d = px.dot(pq);

    if (d < 0.0 || d > pq.squaredNorm()) {
        return -1.0;
    }
    else {
        double dsq = px.squaredNorm() - (d * d) / pq.squaredNorm();
        if (dsq > radius_sqrd) {
            return -1.0;
        }
        else {
            return dsq;
        }
    }
}

bool CompareX(const Vector3& u, const Vector3& v)
{
    return u.x() < v.x();
}

bool CompareY(const Vector3& u, const Vector3& v)
{
    return u.y() < v.y();
}

bool CompareZ(const Vector3& u, const Vector3& v)
{
    return u.z() < v.z();
}

/////////////////////////////////
// Public Function Definitions //
/////////////////////////////////

/// \brief Voxelize a box at the origin
///
/// Output voxels are appended to the input voxel vector.
void VoxelizeBox(
    double length,
    double width,
    double height,
    double res,
    std::vector<Vector3>& voxels,
    bool fill)
{
    std::vector<Vector3> vertices;
    std::vector<std::uint32_t> triangles;
    CreateIndexedBoxMesh(length, width, height, vertices, triangles);
    VoxelizeMesh(vertices, triangles, res, voxels, fill);
}

/// \brief Voxelize a box at a given pose
///
/// Output voxels are appended to the input voxel vector.
void VoxelizeBox(
    double length,
    double width,
    double height,
    const Affine3& pose,
    double res,
    std::vector<Vector3>& voxels,
    bool fill)
{
    std::vector<Vector3> vertices;
    std::vector<std::uint32_t> triangles;
    CreateIndexedBoxMesh(length, width, height, vertices, triangles);
    TransformVertices(pose, vertices);
    VoxelizeMesh(vertices, triangles, res, voxels, fill);
}

void VoxelizeBox(
    double length,
    double width,
    double height,
    double res,
    const Vector3& voxel_origin,
    std::vector<Vector3>& voxels,
    bool fill)
{
    std::vector<Vector3> vertices;
    std::vector<std::uint32_t> triangles;
    CreateIndexedBoxMesh(length, width, height, vertices, triangles);
    VoxelizeMesh(vertices, triangles, res, voxel_origin, voxels, fill);
}

void VoxelizeBox(
    double length,
    double width,
    double height,
    const Affine3& pose,
    double res,
    const Vector3& voxel_origin,
    std::vector<Vector3>& voxels,
    bool fill)
{
    std::vector<Vector3> vertices;
    std::vector<std::uint32_t> triangles;
    CreateIndexedBoxMesh(length, width, height, vertices, triangles);
    TransformVertices(pose, vertices);
    VoxelizeMesh(vertices, triangles, res, voxel_origin, voxels, fill);
}

/// \brief Voxelize a sphere at the origin
///
/// Output voxels are appended to the input voxel vector.
void VoxelizeSphere(
    double radius,
    double res,
    std::vector<Vector3>& voxels,
    bool fill)
{
    // TODO: make lng_count and lat_count lines configurable or parameters
    std::vector<Vector3> vertices;
    std::vector<std::uint32_t> triangles;
    CreateIndexedSphereMesh(radius, 7, 8, vertices, triangles);
    VoxelizeMesh(vertices, triangles, res, voxels, fill);
}

/// \brief Voxelize a sphere at a given pose
///
/// Output voxels are appended to the input voxel vector.
void VoxelizeSphere(
    double radius,
    const Affine3& pose,
    double res,
    std::vector<Vector3>& voxels,
    bool fill)
{
    // TODO: make lng_count and lat_count lines configurable or parameters
    std::vector<Vector3> vertices;
    std::vector<std::uint32_t> triangles;
    CreateIndexedSphereMesh(radius, 7, 8, vertices, triangles);
    TransformVertices(pose, vertices);
    VoxelizeMesh(vertices, triangles, res, voxels, fill);
}

/// \brief Voxelize a sphere at the origin using a specified origin for the
///     voxel grid
///
/// Output voxels are appended to the input voxel vector.
void VoxelizeSphere(
    double radius,
    double res,
    const Vector3& voxel_origin,
    std::vector<Vector3>& voxels,
    bool fill)
{
    // TODO: make lng_count and lat_count lines configurable or parameters
    std::vector<Vector3> vertices;
    std::vector<std::uint32_t> triangles;
    CreateIndexedSphereMesh(radius, 7, 8, vertices, triangles);
    VoxelizeMesh(vertices, triangles, res, voxel_origin, voxels, fill);
}

/// \brief Voxelize a sphere at a given pose using a specified origin for the
///     voxel grid
///
/// Output voxels are appended to the input voxel vector.
void VoxelizeSphere(
    double radius,
    const Affine3& pose,
    double res,
    const Vector3& voxel_origin,
    std::vector<Vector3>& voxels,
    bool fill)
{
    // TODO: make lng_count and lat_count lines configurable or parameters
    std::vector<Vector3> vertices;
    std::vector<std::uint32_t> triangles;
    CreateIndexedSphereMesh(radius, 7, 8, vertices, triangles);
    TransformVertices(pose, vertices);
    VoxelizeMesh(vertices, triangles, res, voxel_origin, voxels, fill);
}

/// \brief Voxelize a cylinder at the origin
///
/// Output voxels are appended to the input voxel vector.
void VoxelizeCylinder(
    double radius,
    double length,
    double res,
    std::vector<Vector3>& voxels,
    bool fill)
{
    // TODO: make rim_count configurable or parameters
    std::vector<Vector3> vertices;
    std::vector<std::uint32_t> triangles;
    CreateIndexedCylinderMesh(radius, length, vertices, triangles);
    VoxelizeMesh(vertices, triangles, res, voxels, fill);
}

/// \brief Voxelize a cylinder at a given pose
///
/// Output voxels are appended to the input voxel vector.
void VoxelizeCylinder(
    double radius,
    double length,
    const Affine3& pose,
    double res,
    std::vector<Vector3>& voxels,
    bool fill)
{
    // TODO: make rim_count configurable or parameters
    std::vector<Vector3> vertices;
    std::vector<std::uint32_t> triangles;
    CreateIndexedCylinderMesh(radius, length, vertices, triangles);
    TransformVertices(pose, vertices);
    VoxelizeMesh(vertices, triangles, res, voxels, fill);
}

/// \brief Voxelize a cylinder at the origin using a specified origin for the
///     voxel grid
///
/// Output voxels are appended to the input voxel vector.
void VoxelizeCylinder(
    double radius,
    double height,
    double res,
    const Vector3& voxel_origin,
    std::vector<Vector3>& voxels,
    bool fill)
{
    // TODO: make rim_count configurable or parameters
    std::vector<Vector3> vertices;
    std::vector<std::uint32_t> triangles;
    CreateIndexedCylinderMesh(radius, height, vertices, triangles);
    VoxelizeMesh(vertices, triangles, res, voxel_origin, voxels, fill);
}

/// \brief Voxelize a cylinder at a given pose using a specified origin for the
///     voxel grid
///
/// Output voxels are appended to the input voxel vector.
void VoxelizeCylinder(
    double radius,
    double height,
    const Affine3& pose,
    double res,
    const Vector3& voxel_origin,
    std::vector<Vector3>& voxels,
    bool fill)
{
    // TODO: make rim_count configurable or parameters
    std::vector<Vector3> vertices;
    std::vector<std::uint32_t> triangles;
    CreateIndexedCylinderMesh(radius, height, vertices, triangles);
    TransformVertices(pose, vertices);
    VoxelizeMesh(vertices, triangles, res, voxel_origin, voxels, fill);
}

/// \brief Voxelize a cone at the origin
///
/// Output voxels are appended to the input voxel vector.
void VoxelizeCone(
    double radius,
    double height,
    double res,
    std::vector<Vector3>& voxels,
    bool fill)
{
    std::vector<Vector3> vertices;
    std::vector<std::uint32_t> triangles;
    CreateIndexedConeMesh(radius, height, vertices, triangles);
    VoxelizeMesh(vertices, triangles, res, voxels, fill);
}

/// \brief Voxelize a cone at a given pose
///
/// Output voxels are appended to the input voxel vector.
void VoxelizeCone(
    double radius,
    double height,
    const Affine3& pose,
    double res,
    std::vector<Vector3>& voxels,
    bool fill)
{
    std::vector<Vector3> vertices;
    std::vector<std::uint32_t> triangles;
    CreateIndexedConeMesh(radius, height, vertices, triangles);
    TransformVertices(pose, vertices);
    VoxelizeMesh(vertices, triangles, res, voxels, fill);
}

/// \brief Voxelize a cone at the origin using a specified origin for the voxel
///     grid
///
/// Output voxels are appended to the input voxel vector.
void VoxelizeCone(
    double radius,
    double height,
    double res,
    const Vector3& voxel_origin,
    std::vector<Vector3>& voxels,
    bool fill)
{
    std::vector<Vector3> vertices;
    std::vector<std::uint32_t> triangles;
    CreateIndexedConeMesh(radius, height, vertices, triangles);
    VoxelizeMesh(vertices, triangles, res, voxel_origin, voxels, fill);
}

/// \brief Voxelize a cone at a given pose using a specified origin for the
///     voxel grid
///
/// Output voxels are appended to the input voxel vector.
void VoxelizeCone(
    double radius,
    double height,
    const Affine3& pose,
    double res,
    const Vector3& voxel_origin,
    std::vector<Vector3>& voxels,
    bool fill)
{
    // TODO: implement
    std::vector<Vector3> vertices;
    std::vector<std::uint32_t> triangles;
    CreateIndexedConeMesh(radius, height, vertices, triangles);
    TransformVertices(pose, vertices);
    VoxelizeMesh(vertices, triangles, res, voxel_origin, voxels, fill);
}

/// \brief Voxelize a mesh at the origin
///
/// Output voxels are appended to the input voxel vector.
void VoxelizeMesh(
    const std::vector<Vector3>& vertices,
    const std::vector<std::uint32_t>& indices,
    double res,
    std::vector<Vector3>& voxels,
    bool fill)
{
    if (((int)indices.size()) % 3 != 0) {
        SMPL_ERROR("Incorrect indexed triangles format");
        return;
    }

    Vector3 min;
    Vector3 max;
    if (!ComputeAxisAlignedBoundingBox(vertices, min, max)) {
        SMPL_ERROR("Failed to compute AABB of mesh vertices");
        return;
    }

    const Vector3 size = max - min;
    HalfResVoxelGrid vg(min, size, Vector3(res, res, res));

    VoxelizeMesh(vertices, indices, vg, fill);
    ExtractVoxels(vg, voxels);
}

/// \brief Voxelize a mesh at a given pose
///
/// Output voxels are appended to the input voxel vector.
void VoxelizeMesh(
    const std::vector<Vector3>& vertices,
    const std::vector<std::uint32_t>& triangles,
    const Affine3& pose,
    double res,
    std::vector<Vector3>& voxels,
    bool fill)
{
    std::vector<Vector3> v_copy = vertices;
    TransformVertices(pose, v_copy);
    VoxelizeMesh(v_copy, triangles, res, voxels, fill);
}

/// \brief Voxelize a mesh at the origin using a specified origin for the voxel
///     grid
///
/// Output voxels are appended to the input voxel vector.
void VoxelizeMesh(
    const std::vector<Vector3>& vertices,
    const std::vector<std::uint32_t>& triangles,
    double res,
    const Vector3& voxel_origin,
    std::vector<Vector3>& voxels,
    bool fill)
{
    assert(triangles.size() % 3 == 0);

    Vector3 min;
    Vector3 max;
    if (!ComputeAxisAlignedBoundingBox(vertices, min, max)) {
        SMPL_ERROR("Failed to compute AABB of mesh vertices");
        return;
    }

    const Vector3 size = max - min;
//    PivotVoxelGrid vg(min, size, Vector3(res, res, res), voxel_origin);
    PivotVoxelGrid vg(min, max, Vector3(res, res, res), voxel_origin, 0);

    VoxelizeMesh(vertices, triangles, vg, fill);
    ExtractVoxels(vg, voxels);
}

/// \brief Voxelize a mesh at a given pose using a specified origin for the
///     voxel grid
///
/// Output voxels are appended to the input voxel vector.
void VoxelizeMesh(
    const std::vector<Vector3>& vertices,
    const std::vector<std::uint32_t>& indices,
    const Affine3& pose,
    double res,
    const Vector3& voxel_origin,
    std::vector<Vector3>& voxels,
    bool fill)
{
    std::vector<Vector3> v_copy = vertices;
    TransformVertices(pose, v_copy);
    VoxelizeMesh(v_copy, indices, res, voxel_origin, voxels, fill);
}

/// \brief Voxelize a plane within a given bounding box
void VoxelizePlane(
    double a, double b, double c, double d,
    const Vector3& min,
    const Vector3& max,
    double res,
    std::vector<Vector3>& voxels)
{
    std::vector<Vector3> vertices;
    std::vector<std::uint32_t> indices;
    CreateIndexedPlaneMesh(a, b, c, d, min, max, vertices, indices);
    VoxelizeMesh(vertices, indices, res, voxels);
}

/// \brief Voxelize a plane within a given bounding box using a specified voxel
///     grid origin
void VoxelizePlane(
    double a, double b, double c, double d,
    const Vector3& min,
    const Vector3& max,
    double res,
    const Vector3& voxel_origin,
    std::vector<Vector3>& voxels)
{
    std::vector<Vector3> vertices;
    std::vector<std::uint32_t> indices;
    CreateIndexedPlaneMesh(a, b, c, d, min, max, vertices, indices);
    VoxelizeMesh(vertices, indices, res, voxel_origin, voxels);
}

/// \brief Encloses a list of spheres with a set of voxels of a given size
///
/// Encloses a list of spheres with a set of voxels of a given size. The generated voxels appear in the frame the
/// spheres are described in.
///
/// \param[in] spheres The list of spheres to voxelize
/// \param[in] res The resolution of the voxel cells
/// \param[in] removeDuplicates Whether to remove duplicate voxels
/// \param[out] voxels The vector in which to store the voxels
/// \param[out] volume The combined volume of all the spheres
void VoxelizeSphereList(
    const std::vector<double>& radii,
    const std::vector<Affine3>& poses,
    double res,
    std::vector<Vector3>& voxels,
    double& volume,
    bool unique,
    bool fill)
{
    if (radii.size() != poses.size()) {
        return;
    }

    for (std::size_t i = 0; i < radii.size(); i++) {
        std::vector<Vector3> vertices;
        std::vector<std::uint32_t> indices;
        CreateIndexedSphereMesh(radii[i], 9, 10, vertices, indices);

        TransformVertices(poses[i], vertices);

        std::vector<Vector3> sphere_voxels;
        VoxelizeMesh(vertices, indices, res, sphere_voxels, fill);

        voxels.insert(voxels.end(), sphere_voxels.begin(), sphere_voxels.end());
    }

    int duplicateIdx = (int)voxels.size();
    for (int i = 0; i < duplicateIdx; i++) {
        for (int j = i + 1; j < duplicateIdx; j++) {
            Vector3 dx = voxels[i] = voxels[j];

            // since all voxels are aligned on the same grid, if the distance is
            // greater than half the resolution, it has to be the same voxel
            // (really if distance is just less than the resolution)
            if (dx.squaredNorm() < (res * res) / 4.0) {
                std::swap(voxels[duplicateIdx - 1], voxels[j]);
                duplicateIdx--;
            }
        }
    }

    volume = duplicateIdx * res * res * res;

    if (unique) {
        voxels.resize(duplicateIdx);
    }
}

/// \brief a Quick And Dirty (QAD) enclosure of a list of spheres with a set of
///     voxels of a given size
///
/// Encloses a list of spheres with a set of voxels of a given size. The
/// generated voxels appear in the frame the spheres are described in.
///
/// \param[in] spheres The list of spheres to voxelize
/// \param[in] res The resolution of the voxel cells
/// \param[in] removeDuplicates Whether to remove duplicate voxels
/// \param[out] voxels The vector in which to store the voxels
/// \param[out] volume The combined volume of all the spheres
void VoxelizeSphereListQAD(
    const std::vector<double>& spheres,
    const std::vector<Affine3>& poses,
    double res,
    std::vector<Vector3>& voxels,
    double& volume,
    bool unique,
    bool fill)
{
//    // compute the continuous bounding box of all spheres
//    double minXc = 1000000000.0;
//    double minYc = 1000000000.0;
//    double minZc = 1000000000.0;
//    double maxXc = -1000000000.0;
//    double maxYc = -1000000000.0;
//    double maxZc = -1000000000.0;
//    for (std::size_t i = 0; i < spheres.size(); i++) {
//        const double x = spheres[i][0];
//        const double y = spheres[i][1];
//        const double z = spheres[i][2];
//        const double r = spheres[i][3];
//        if (x - r < minXc) minXc = x - r;
//        if (y - r < minYc) minYc = y - r;
//        if (z - r < minZc) minZc = z - r;
//        if (x + r > maxXc) maxXc = x + r;
//        if (y + r > maxYc) maxYc = y + r;
//        if (z + r > maxZc) maxZc = z + r;
//    }
//
//    // compute discrete grid bounds and dimensions
//    HalfResDiscretizer disc(res);
//    const int minXd = disc.discretize(minXc);
//    const int minYd = disc.discretize(minYc);
//    const int minZd = disc.discretize(minZc);
//    const int maxXd = disc.discretize(maxXc);
//    const int maxYd = disc.discretize(maxYc);
//    const int maxZd = disc.discretize(maxZc);
//
//    const int sx = (maxXd - minXd) + 1;
//    const int sy = (maxYd - minYd) + 1;
//    const int sz = (maxZd - minZd) + 1;
//
//    // create an empty voxel grid
//    std::vector<int> grid(sx * sy * sz, 0);
//    Indexer indexer(sx, sy, sz);
//
//    // for each of sphere
//    for (std::size_t i = 0; i < spheres.size(); i++) {
//        const double x = spheres[i][0];
//        const double y = spheres[i][1];
//        const double z = spheres[i][2];
//        const double r = spheres[i][3];
//        const double r2 = r * r;
//
//        // iterate over grids in discrete bounding box of sphere
//        for (int xd = disc.discretize(x - r);
//            xd <= disc.discretize(x + r); ++xd)
//        {
//            for (int yd = disc.discretize(y - r);
//                yd <= disc.discretize(y + r); ++yd)
//            {
//                for (int zd = disc.discretize(z - r);
//                    zd <= disc.discretize(z + r); ++zd)
//                {
//                    const double dx = disc.continuize(xd) - x;
//                    const double dy = disc.continuize(yd) - y;
//                    const double dz = disc.continuize(zd) - z;
//                    const double d2 = dx * dx + dy * dy + dz * dz;
//                    if (d2 <= r2) {
//                        const int ix = xd - minXd;
//                        const int iy = yd - minYd;
//                        const int iz = zd - minZd;
//                        // count the number of spheres that enclose this cell
//                        // center
//                        ++grid[indexer.to_index(ix, iy, iz)];
//                    }
//                }
//            }
//        }
//    }
//
//    // run through the voxel grid and sum the volume
//    std::vector<double> p(3, 0);
//    volume = 0;
//    const double cellVolume = res * res * res;
//    for (int x = 0; x < sx; x++) {
//        for (int y = 0; y < sy; y++) {
//            for (int z = 0; z < sz; z++) {
//                const int gc = grid[indexer.to_index(x, y, z)];
//                if (gc > 0) {
//                    volume += cellVolume;
//
//                    if (unique) {
//                        p[0] = disc.continuize(minXd + x);
//                        p[1] = disc.continuize(minYd + y);
//                        p[2] = disc.continuize(minZd + z);
//                        voxels.push_back(p);
//                    }
//                    else {
//                        for (int i = 0; i < gc; ++i) {
//                            p[0] = disc.continuize(minXd + x);
//                            p[1] = disc.continuize(minYd + y);
//                            p[2] = disc.continuize(minZd + z);
//                            voxels.push_back(p);
//                        }
//                    }
//                }
//            }
//        }
//    }
}

} // namespace geometry
} // namespace smpl<|MERGE_RESOLUTION|>--- conflicted
+++ resolved
@@ -148,15 +148,9 @@
 
     for (auto tidx = 0; tidx < (int)triangles.size(); tidx += 3) {
         // get the vertices of the triangle as Point
-<<<<<<< HEAD
         auto& pt1 = vertices[triangles[tidx + 0]];
         auto& pt2 = vertices[triangles[tidx + 1]];
         auto& pt3 = vertices[triangles[tidx + 2]];
-=======
-        const Vector3& pt1 = vertices[triangles[tidx + 0]];
-        const Vector3& pt2 = vertices[triangles[tidx + 1]];
-        const Vector3& pt3 = vertices[triangles[tidx + 2]];
->>>>>>> f0b28894
 
         // pack those vertices into my Triangle struct
         Triangle triangle(pt1, pt2, pt3);
